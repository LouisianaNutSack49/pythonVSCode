// Copyright (c) Microsoft Corporation. All rights reserved.
// Licensed under the MIT License.
'use strict';
<<<<<<< HEAD
=======
import { CancellationToken } from 'vscode';
>>>>>>> c873bbd7

import { CancellationToken, CancellationTokenSource } from 'vscode';
import { createDeferred } from './utils/async';
import * as localize from './utils/localize';

/**
 * Error type thrown when canceling.
 */
export class CancellationError extends Error {
    constructor() {
        super(localize.Common.canceled());
    }
}
/**
 * Create a promise that will either resolve with a default value or reject when the token is cancelled.
 *
 * @export
 * @template T
 * @param {({ defaultValue: T; token: CancellationToken; cancelAction: 'reject' | 'resolve' })} options
 * @returns {Promise<T>}
 */
export function createPromiseFromCancellation<T>(options: { defaultValue: T; token?: CancellationToken; cancelAction: 'reject' | 'resolve' }): Promise<T> {
    return new Promise<T>((resolve, reject) => {
        // Never resolve.
        if (!options.token) {
            return;
        }
        const complete = () => {
            if (options.token!.isCancellationRequested) {
                if (options.cancelAction === 'resolve') {
                    return resolve(options.defaultValue);
                }
                if (options.cancelAction === 'reject') {
                    return reject(new CancellationError());
                }
            }
        };

        options.token.onCancellationRequested(complete);
    });
}
<<<<<<< HEAD
/**
 * Create a single unified cancellation token that wraps multiple cancellation tokens.
 *
 * @export
 * @param {(...(CancellationToken | undefined)[])} tokens
 * @returns {CancellationToken}
 */
export function wrapCancellationTokens(...tokens: (CancellationToken | undefined)[]): CancellationToken {
    const wrappedCancellantionToken = new CancellationTokenSource();
    for (const token of tokens) {
        if (!token) {
            continue;
        }
        if (token.isCancellationRequested) {
            return token;
        }
        token.onCancellationRequested(() => wrappedCancellantionToken.cancel());
    }

    return wrappedCancellantionToken.token;
}

=======

>>>>>>> c873bbd7
export namespace Cancellation {
    /**
     * Races a promise and cancellation. Promise can take a cancellation token too in order to listen to cancellation.
     * @param work function returning a promise to race
     * @param token token used for cancellation
     */
    export function race<T>(work: (token?: CancellationToken) => Promise<T>, token?: CancellationToken): Promise<T> {
        if (token) {
            // Use a deferred promise. Resolves when the work finishes
            const deferred = createDeferred<T>();

            // Cancel the deferred promise when the cancellation happens
            token.onCancellationRequested(() => {
                if (!deferred.completed) {
                    deferred.reject(new CancellationError());
                }
            });

            // Might already be canceled
            if (token.isCancellationRequested) {
                // Just start out as rejected
                deferred.reject(new CancellationError());
            } else {
                // Not canceled yet. When the work finishes
                // either resolve our promise or cancel.
                work(token)
                    .then(v => {
                        if (!deferred.completed) {
                            deferred.resolve(v);
                        }
                    })
                    .catch(e => {
                        if (!deferred.completed) {
                            deferred.reject(e);
                        }
                    });
            }

            return deferred.promise;
        } else {
            // No actual token, just do the original work.
            return work();
        }
    }

    /**
     * isCanceled returns a boolean indicating if the cancel token has been canceled.
     * @param cancelToken
     */
    export function isCanceled(cancelToken?: CancellationToken): boolean {
        return cancelToken ? cancelToken.isCancellationRequested : false;
    }

    /**
     * throws a CancellationError if the token is canceled.
     * @param cancelToken
     */
    export function throwIfCanceled(cancelToken?: CancellationToken): void {
        if (isCanceled(cancelToken)) {
            throw new CancellationError();
        }
    }
}
<|MERGE_RESOLUTION|>--- conflicted
+++ resolved
@@ -1,10 +1,6 @@
 // Copyright (c) Microsoft Corporation. All rights reserved.
 // Licensed under the MIT License.
 'use strict';
-<<<<<<< HEAD
-=======
-import { CancellationToken } from 'vscode';
->>>>>>> c873bbd7
 
 import { CancellationToken, CancellationTokenSource } from 'vscode';
 import { createDeferred } from './utils/async';
@@ -46,7 +42,7 @@
         options.token.onCancellationRequested(complete);
     });
 }
-<<<<<<< HEAD
+
 /**
  * Create a single unified cancellation token that wraps multiple cancellation tokens.
  *
@@ -69,9 +65,6 @@
     return wrappedCancellantionToken.token;
 }
 
-=======
-
->>>>>>> c873bbd7
 export namespace Cancellation {
     /**
      * Races a promise and cancellation. Promise can take a cancellation token too in order to listen to cancellation.
@@ -134,4 +127,4 @@
             throw new CancellationError();
         }
     }
-}
+}